
from __future__ import annotations
import argparse
import copy
from datetime import datetime
from enum import Enum
from dataclasses import dataclass, field
from time import sleep
from typing import Tuple, TypeVar, Type, Iterable, ClassVar
import random
import requests

# maximum and minimum values for our heuristic scores (usually represents an end of game condition)
MAX_HEURISTIC_SCORE = 2000000000
MIN_HEURISTIC_SCORE = -2000000000

class UnitType(Enum):
    """Every unit type."""
    AI = 0
    Tech = 1
    Virus = 2
    Program = 3
    Firewall = 4

class Player(Enum):
    """The 2 players."""
    Attacker = 0
    Defender = 1

    def next(self) -> Player:
        """The next (other) player."""
        if self is Player.Attacker:
            return Player.Defender
        else:
            return Player.Attacker

class GameType(Enum):
    AttackerVsDefender = 0
    AttackerVsComp = 1
    CompVsDefender = 2
    CompVsComp = 3

##############################################################################################################

@dataclass(slots=True)
class Unit:
    player: Player = Player.Attacker
    type: UnitType = UnitType.Program
    health : int = 9
    # class variable: damage table for units (based on the unit type constants in order)
    damage_table : ClassVar[list[list[int]]] = [
        [-3,-3,-3,-3,-1], # AI
        [-1,-1,-6,-1,-1], # Tech
        [-9,-6,-1,-6,-1], # Virus
        [-3,-3,-3,-3,-1], # Program
        [-1,-1,-1,-1,-1], # Firewall
    ]
    # class variable: repair table for units (based on the unit type constants in order)
    repair_table : ClassVar[list[list[int]]] = [
        [0,1,1,0,0], # AI
        [3,0,0,3,3], # Tech
        [0,0,0,0,0], # Virus
        [0,0,0,0,0], # Program
        [0,0,0,0,0], # Firewall
    ]
<<<<<<< HEAD
    e0_evalution : ClassVar[list[int]] =[
        9999,
        3,
        3,
        3,
        3,
=======

    e0_evaluation : ClassVar[list[int]]=[
        9999, # AI 
        3, # Tech 
        3, # Virus
        3, # Program
        3 # Firewall
>>>>>>> c70bf416
    ]
    

    def is_alive(self) -> bool:
        """Are we alive ?"""
        return self.health > 0

    def mod_health(self, health_delta : int):
        """Modify this unit's health by delta amount."""
        self.health += health_delta
        if self.health < 0:
            self.health = 0
        elif self.health > 9:
            self.health = 9

    def to_string(self) -> str:
        """Text representation of this unit."""
        p = self.player.name.lower()[0]
        t = self.type.name.upper()[0]
        return f"{p}{t}{self.health}"
    
    def __str__(self) -> str:
        """Text representation of this unit."""
        return self.to_string()
    
    def damage_amount(self, target: Unit) -> int:
        """How much can this unit damage another unit."""
        amount = self.damage_table[self.type.value][target.type.value]
        if target.health - amount < 0:
            return target.health
        return amount


    def repair_amount(self, target: Unit) -> int:
        """How much can this unit repair another unit."""
        amount = self.repair_table[self.type.value][target.type.value]
        if target.health + amount > 9:
            return 9 - target.health
        return amount

    def e0_evaluation_amount(self) -> int:
        """Similar to  repair amount, determine the heursitic amount"""
        return self.e0_evaluation[self.type.value]

##############################################################################################################

@dataclass(slots=True)
class Coord:
    """Representation of a game cell coordinate (row, col)."""
    row : int = 0
    col : int = 0

    def col_string(self) -> str:
        """Text representation of this Coord's column."""
        coord_char = '?'
        if self.col < 16:
                coord_char = "0123456789abcdef"[self.col]
        return str(coord_char)

    def row_string(self) -> str:
        """Text representation of this Coord's row."""
        coord_char = '?'
        if self.row < 26:
                coord_char = "ABCDEFGHIJKLMNOPQRSTUVWXYZ"[self.row]
        return str(coord_char)

    def to_string(self) -> str:
        """Text representation of this Coord."""
        return self.row_string()+self.col_string()
    
    def __str__(self) -> str:
        """Text representation of this Coord."""
        return self.to_string()
    
    def clone(self) -> Coord:
        """Clone a Coord."""
        return copy.copy(self)

    def iter_range(self, dist: int) -> Iterable[Coord]:
        """Iterates over Coords inside a rectangle centered on our Coord."""
        for row in range(self.row-dist,self.row+1+dist):
            for col in range(self.col-dist,self.col+1+dist):
                yield Coord(row,col)

    def iter_adjacent(self) -> Iterable[Coord]:
        """Iterates over adjacent Coords."""
        yield Coord(self.row,self.col-1) #left
        yield Coord(self.row-1,self.col) #up
        yield Coord(self.row+1,self.col) #down
        yield Coord(self.row,self.col+1) #right
    

    @classmethod
    def from_string(cls, s : str) -> Coord | None:
        """Create a Coord from a string. ex: D2."""
        s = s.strip() 
        for sep in " ,.:;-_":
                s = s.replace(sep, "")
        if (len(s) == 2):
            coord = Coord()
            coord.row = "ABCDEFGHIJKLMNOPQRSTUVWXYZ".find(s[0:1].upper())
            coord.col = "0123456789abcdef".find(s[1:2].lower())
            return coord
        else:
            return None

##############################################################################################################

@dataclass(slots=True)
class CoordPair:
    """Representation of a game move or a rectangular area via 2 Coords."""
    src : Coord = field(default_factory=Coord)
    dst : Coord = field(default_factory=Coord)

    def to_string(self) -> str:
        """Text representation of a CoordPair."""
        return self.src.to_string()+" "+self.dst.to_string()
    
    def __str__(self) -> str:
        """Text representation of a CoordPair."""
        return self.to_string()

    def clone(self) -> CoordPair:
        """Clones a CoordPair."""
        return copy.copy(self)

    def iter_rectangle(self) -> Iterable[Coord]:
        """Iterates over cells of a rectangular area."""
        for row in range(self.src.row,self.dst.row+1):
            for col in range(self.src.col,self.dst.col+1):
                yield Coord(row,col)

    @classmethod
    def from_quad(cls, row0: int, col0: int, row1: int, col1: int) -> CoordPair:
        """Create a CoordPair from 4 integers."""
        return CoordPair(Coord(row0,col0),Coord(row1,col1))
    
    @classmethod
    def from_dim(cls, dim: int) -> CoordPair:
        """Create a CoordPair based on a dim-sized rectangle."""
        return CoordPair(Coord(0,0),Coord(dim-1,dim-1))
    
    @classmethod
    def from_string(cls, s : str) -> CoordPair | None:
        """Create a CoordPair from a string. ex: A3 B2"""
        s = s.strip()
        for sep in " ,.:;-_":
                s = s.replace(sep, "")
        if (len(s) == 4):
            coords = CoordPair()
            coords.src.row = "ABCDEFGHIJKLMNOPQRSTUVWXYZ".find(s[0:1].upper())
            coords.src.col = "0123456789abcdef".find(s[1:2].lower())
            coords.dst.row = "ABCDEFGHIJKLMNOPQRSTUVWXYZ".find(s[2:3].upper())
            coords.dst.col = "0123456789abcdef".find(s[3:4].lower())
            return coords
        else:
            return None

##############################################################################################################

@dataclass(slots=True)
class Options:
    """Representation of the game options."""
    dim: int = 5
    max_depth : int | None = 4
    min_depth : int | None = 2
    max_time : float | None = 5.0
    game_type : GameType = GameType.AttackerVsDefender
    alpha_beta : bool = True
    max_turns : int | None = 100
    randomize_moves : bool = True
    broker : str | None = None

##############################################################################################################

@dataclass(slots=True)
class Stats:
    """Representation of the global game statistics."""
    evaluations_per_depth : dict[int,int] = field(default_factory=dict)
    total_seconds: float = 0.0

##############################################################################################################

@dataclass(slots=True)
class Game:
    """Representation of the game state."""
    board: list[list[Unit | None]] = field(default_factory=list)
    next_player: Player = Player.Attacker
    turns_played : int = 0
    options: Options = field(default_factory=Options)
    stats: Stats = field(default_factory=Stats)
    _attacker_has_ai : bool = True
    _defender_has_ai : bool = True


    
    def create_file(self,b,t,m) -> str:
        b = str(b)
        t = str(t)
        m = str(m)
        file_name = "gameTrace-"+str(b)+"-"+t+"-"+m+".txt"
        f = open(file_name,"a")
        f.close()
        return str(file_name)
    
    
    def write_to_file(self,file_name):
        f = open(file_name,"a")
        entire_output = self.to_string()
        f.write(entire_output)
        f.close()

    def write_to_file_string(self,string_to_write):
        b = str(self.options.alpha_beta)
        t = str(self.options.max_time)
        m = str(self.options.max_turns)
        file_name = "gameTrace-"+str(b)+"-"+t+"-"+m+".txt"
        f = open(file_name,"a")
        f.write(string_to_write)
        f.close()


    def __post_init__(self):
        """Automatically called after class init to set up the default board state."""
        dim = self.options.dim
        self.board = [[None for _ in range(dim)] for _ in range(dim)]
        md = dim-1
        self.set(Coord(0,0),Unit(player=Player.Defender,type=UnitType.AI))
        self.set(Coord(1,0),Unit(player=Player.Defender,type=UnitType.Tech))
        self.set(Coord(0,1),Unit(player=Player.Defender,type=UnitType.Tech))
        self.set(Coord(2,0),Unit(player=Player.Defender,type=UnitType.Firewall))
        self.set(Coord(0,2),Unit(player=Player.Defender,type=UnitType.Firewall))
        self.set(Coord(1,1),Unit(player=Player.Defender,type=UnitType.Program))
        self.set(Coord(md,md),Unit(player=Player.Attacker,type=UnitType.AI))
        self.set(Coord(md-1,md),Unit(player=Player.Attacker,type=UnitType.Virus))
        self.set(Coord(md,md-1),Unit(player=Player.Attacker,type=UnitType.Virus))
        self.set(Coord(md-2,md),Unit(player=Player.Attacker,type=UnitType.Program))
        self.set(Coord(md,md-2),Unit(player=Player.Attacker,type=UnitType.Program))
        self.set(Coord(md-1,md-1),Unit(player=Player.Attacker,type=UnitType.Firewall))

    def clone(self) -> Game:
        """Make a new copy of a game for minimax recursion.

        Shallow copy of everything except the board (options and stats are shared).
        """
        new = copy.copy(self)
        new.board = copy.deepcopy(self.board)
        return new

    def is_empty(self, coord : Coord) -> bool:
        """Check if contents of a board cell of the game at Coord is empty (must be valid coord)."""
        return self.board[coord.row][coord.col] is None

    def get(self, coord : Coord) -> Unit | None:
        """Get contents of a board cell of the game at Coord."""
        if self.is_valid_coord(coord):
            return self.board[coord.row][coord.col]
        else:
            return None

    def set(self, coord : Coord, unit : Unit | None):
        """Set contents of a board cell of the game at Coord."""
        if self.is_valid_coord(coord):
            self.board[coord.row][coord.col] = unit

    def remove_dead(self, coord: Coord):
        """Remove unit at Coord if dead."""
        unit = self.get(coord)
        if unit is not None and not unit.is_alive():
            self.set(coord,None)
            if unit.type == UnitType.AI:
                if unit.player == Player.Attacker:
                    self._attacker_has_ai = False
                else:
                    self._defender_has_ai = False

    def mod_health(self, coord : Coord, health_delta : int):
        """Modify health of unit at Coord (positive or negative delta)."""
        target = self.get(coord)
        if target is not None:
            target.mod_health(health_delta)
            self.remove_dead(coord)

    def is_valid_move(self, coords : CoordPair) -> bool:
        """Validate a move expressed as a CoordPair"""
        unit_src = self.get(coords.src)
        unit_dst = self.get(coords.dst)

        if not self.is_valid_coord(coords.src) or not self.is_valid_coord(coords.dst): 
            #If coords are not in the board
            return False
        if unit_src is None or unit_src.player != self.next_player: 
            #If current player is not using its entity (source)
            return False
        if unit_dst is not None and unit_dst is unit_src:
            return True

        if unit_src.type._value_ in [0, 3, 4]: 
            #Entity of either type AI, firewall or program 
            
            if unit_dst is None: 
                #Check when player wants to move to an empty spot
                for coord in coords.src.iter_adjacent():
                    adjacent_coord = self.get(coord)
                    if adjacent_coord != None and unit_src.player != adjacent_coord.player: 
                        #Check if the adjacent unit is an adversarial unit
                        print("You are currently engaged in combat. Select another entity to move.")
                        return False
                        
                if unit_src.player._value_ == Player.Attacker._value_: #Player: Attacker
                    for coord in coords.src.iter_adjacent(): 
                        if (coord == coords.dst) and ((coord.row < coords.src.row) or (coord.col < coords.src.col)): 
                            #Accepted adjacent moves are only in the up or left direction
                            return True  
                    return False
                
                if unit_src.player._value_ == Player.Defender._value_: #Player: Defender
                    for coord in coords.src.iter_adjacent(): 
                        if (coord == coords.dst) and ((coord.row > coords.src.row) or (coord.col > coords.src.col)): 
                            #Accepted adjacent moves are only in the down or right direction
                            return True  
                    return False
            else: 
                #When player wants to attack or repair an entity
                for coord in coords.src.iter_adjacent():  
                    if coord == coords.dst: 
                        #Any adjacent moves are accepted 
                        return True  
                return False


        if unit_src.type._value_ in [1, 2]: 
            #Entity of either type Tech or virus
            for coord in coords.src.iter_adjacent():  
                if coord == coords.dst: 
                    #Any adjacent moves are accepted 
                    return True  
            return False
        
        return True
    


    def perform_move(self, coords : CoordPair) -> Tuple[bool,str]:
        """Validate and perform a move expressed as a CoordPair"""
        if self.is_valid_move(coords):
            unit_src = self.get(coords.src)
            unit_dst = self.get(coords.dst)
            if unit_dst != None and coords.dst != coords.src and unit_src.player == unit_dst.player:
                health_delta = unit_src.repair_amount(unit_dst)
                unit_dst.mod_health(health_delta)

            elif unit_dst != None and unit_dst.player != self.next_player:
                health_delta = unit_src.damage_amount(unit_dst)
                unit_dst.mod_health(health_delta)
                health_delta = unit_dst.damage_amount(unit_src)
                unit_src.mod_health(health_delta)
            elif unit_dst != None and unit_src.player == unit_dst.player: #Self destruction
                for coord in coords.src.iter_range(1):  # Adjust the range as needed
                    unit = self.get(coord)
                    if unit is not None:
                        damage_amount = unit.damage_amount(unit_dst)
                        unit.mod_health(damage_amount)   
                self.mod_health(coords.src, -9)
            else:
                self.set(coords.dst,self.get(coords.src))
                self.set(coords.src,None)
            return (True,"")    
        return (False,"invalid move")


    def next_turn(self):
        """Transitions game to the next turn."""
        self.next_player = self.next_player.next()
        self.turns_played += 1

    def to_string(self) -> str:
        """Pretty text representation of the game."""
        dim = self.options.dim
        output = ""
        output += f"Next player: {self.next_player.name}\n"
        output += f"Turns played: {self.turns_played}\n"
        coord = Coord()
        output += "\n   "
        for col in range(dim):
            coord.col = col
            label = coord.col_string()
            output += f"{label:^3} "
        output += "\n"
        for row in range(dim):
            coord.row = row
            label = coord.row_string()
            output += f"{label}: "
            for col in range(dim):
                coord.col = col
                unit = self.get(coord)
                if unit is None:
                    output += " .  "
                else:
                    output += f"{str(unit):^3} "
            output += "\n"
        return output

    def __str__(self) -> str:
        """Default string representation of a game."""
        return self.to_string()
    
    def is_valid_coord(self, coord: Coord) -> bool:
        """Check if a Coord is valid within out board dimensions."""
        dim = self.options.dim
        if coord.row < 0 or coord.row >= dim or coord.col < 0 or coord.col >= dim:
            return False
        return True

    def read_move(self) -> CoordPair:
        """Read a move from keyboard and return as a CoordPair."""
        while True:
            s = input(F'Player {self.next_player.name}, enter your move: ')
            coords = CoordPair.from_string(s)
            self.write_to_file_string('Player '+self.next_player.name+' played move '+s+'\n')
            if coords is not None and self.is_valid_coord(coords.src) and self.is_valid_coord(coords.dst):
                return coords
            else:
                print('Invalid coordinates! Try again.')
    
    def human_turn(self):
        """Human player plays a move (or get via broker)."""
        if self.options.broker is not None:
            print("Getting next move with auto-retry from game broker...")
            while True:
                mv = self.get_move_from_broker()
                if mv is not None:
                    (success,result) = self.perform_move(mv)
                    print(f"Broker {self.next_player.name}: ",end='')
                    print(result)
                    if success:
                        self.next_turn()
                        break
                sleep(0.1)
        else:
            while True:
                mv = self.read_move()
                (success,result) = self.perform_move(mv)
                if success:
                    print(f"Player {self.next_player.name}: ",end='')
                    print(result)
                    self.next_turn()
                    break
                else:
                    print("The move is not valid! Try again.")

    def computer_turn(self) -> CoordPair | None:
        """Computer plays a move."""
        mv = self.suggest_move()
        if mv is not None:
            (success,result) = self.perform_move(mv)
            if success:
                print(f"Computer {self.next_player.name}: ",end='')
                print(result)
                
                self.next_turn()
        return mv

    def player_units(self, player: Player) -> Iterable[Tuple[Coord,Unit]]:
        """Iterates over all units belonging to a player."""
        for coord in CoordPair.from_dim(self.options.dim).iter_rectangle():
            unit = self.get(coord)
            if unit is not None and unit.player == player:
                yield (coord,unit)

    def is_finished(self) -> bool:
        """Check if the game is over."""
        return self.has_winner() is not None

    def has_winner(self) -> Player | None:
        """Check if the game is over and returns winner"""
        if self.options.max_turns is not None and self.turns_played >= self.options.max_turns:
            return Player.Defender
        if self._attacker_has_ai:
            if self._defender_has_ai:
                return None
            else:
                return Player.Attacker    
        return Player.Defender

    def move_candidates(self) -> Iterable[CoordPair]:
        """Generate valid move candidates for the next player."""
        move = CoordPair()
        for (src,_) in self.player_units(self.next_player):
            move.src = src
            for dst in src.iter_adjacent():
                move.dst = dst
                if self.is_valid_move(move):
                    yield move.clone()
            move.dst = src
            yield move.clone()

    def random_move(self) -> Tuple[int, CoordPair | None, float]:
        """Returns a random move."""
        move_candidates = list(self.move_candidates())
        random.shuffle(move_candidates)
        if len(move_candidates) > 0:
            return (0, move_candidates[0], 1)
        else:
            return (0, None, 0)

    def minimax(self, maximize):
        """ Minimizing for defender and maximizing for attacker meaning
        Attacker wins: positive score
        Defender wins: negative score
        Tie: score of 0
        
        value is initiallized to its worst case. When mazimizing, set it to a large negative number and vice versa"""
        value = MAX_HEURISTIC_SCORE
        if maximize:
            value = MIN_HEURISTIC_SCORE
    
        result = self.has_winner()
        # return the winner value or the heuristic 
        if result == Player.Defender:
            return -1
        elif result == Player.Attacker:
            return 1
        elif result == None:
            return self.heuristic_zero()

        best_move = None

        # evaluate all possible children states and pick the optimal one
        # depending on whether we are maximizing or minimizing
        for move in self.move_candidates():
            if maximize:
                v = self.minimax(maximize=False)
                if v > value:
                    value = v
                    best_move = move
            else:
                v = self.minimax(maximize=True)
                if v < value:
                    value = v
                    best_move = move

        return value, best_move


    def alpha_beta_pruning(self, maximize):
        return True

    def suggest_move(self) -> CoordPair | None:
        """Suggest the next move using minimax alpha beta. TODO: REPLACE RANDOM_MOVE WITH PROPER GAME LOGIC!!!"""
        start_time = datetime.now()
        (score, move, avg_depth) = self.alpha_beta_pruning(maximize = (self.next_player == Player.Attacker), alpha=float('-inf'), beta=float('inf'))
        elapsed_seconds = (datetime.now() - start_time).total_seconds()
        self.stats.total_seconds += elapsed_seconds
        print(f"Heuristic score: {score}")
        print(f"Average recursive depth: {avg_depth:0.1f}")
        print(f"Evals per depth: ",end='')
        for k in sorted(self.stats.evaluations_per_depth.keys()):
            print(f"{k}:{self.stats.evaluations_per_depth[k]} ",end='')
        print()
        total_evals = sum(self.stats.evaluations_per_depth.values())
        if self.stats.total_seconds > 0:
            print(f"Eval perf.: {total_evals/self.stats.total_seconds/1000:0.1f}k/s")
        print(f"Elapsed time: {elapsed_seconds:0.1f}s")
        return move

    def post_move_to_broker(self, move: CoordPair):
        """Send a move to the game broker."""
        if self.options.broker is None:
            return
        data = {
            "from": {"row": move.src.row, "col": move.src.col},
            "to": {"row": move.dst.row, "col": move.dst.col},
            "turn": self.turns_played
        }
        try:
            r = requests.post(self.options.broker, json=data)
            if r.status_code == 200 and r.json()['success'] and r.json()['data'] == data:
                # print(f"Sent move to broker: {move}")
                pass
            else:
                print(f"Broker error: status code: {r.status_code}, response: {r.json()}")
        except Exception as error:
            print(f"Broker error: {error}")

    def get_move_from_broker(self) -> CoordPair | None:
        """Get a move from the game broker."""
        if self.options.broker is None:
            return None
        headers = {'Accept': 'application/json'}
        try:
            r = requests.get(self.options.broker, headers=headers)
            if r.status_code == 200 and r.json()['success']:
                data = r.json()['data']
                if data is not None:
                    if data['turn'] == self.turns_played+1:
                        move = CoordPair(
                            Coord(data['from']['row'],data['from']['col']),
                            Coord(data['to']['row'],data['to']['col'])
                        )
                        print(f"Got move from broker: {move}")
                        return move
                    else:
                        # print("Got broker data for wrong turn.")
                        # print(f"Wanted {self.turns_played+1}, got {data['turn']}")
                        pass
                else:
                    # print("Got no data from broker")
                    pass
            else:
                print(f"Broker error: status code: {r.status_code}, response: {r.json()}")
        except Exception as error:
            print(f"Broker error: {error}")
        return None
        
    def heuristic_zero(self):
        heuristic_value = 0
        for coord in CoordPair.from_dim(self.options.dim).iter_rectangle():
            unit = self.get(coord)
            if unit is not None:
                if unit.player == Player.Defender:
                    heuristic_value = heuristic_value - unit.e0_evaluation_amount
                else:
                    heuristic_value = heuristic_value + unit.e0_evaluation_amount
        return heuristic_value

    
    
##############################################################################################################

def main():

    # parse command line arguments
    max_turns = int(input("Please enter a maximum amount of turns allowed: "))
    max_time = int(input("Please enter a maximum amount(in seconds) that AI is allowed to take: "))

    game_mode = str(input("Please enter a specified game mode \n Modes \n attacker \n defender \n manual \n computer \n"))
    
    parser = argparse.ArgumentParser(
        prog='ai_wargame',
        formatter_class=argparse.ArgumentDefaultsHelpFormatter)
    parser.add_argument('--max_depth', type=int, help='maximum search depth')
    parser.add_argument('--max_time', type=float, help='maximum search time')
    parser.add_argument('--game_type', type=str, default="manual", help='game type: auto|attacker|defender|manual')
    parser.add_argument('--broker', type=str, help='play via a game broker')
    args = parser.parse_args()

    args.game_type = game_mode
    # parse the game type
    if args.game_type == "attacker":
        game_type = GameType.AttackerVsComp 
    elif args.game_type == "defender":
        game_type = GameType.CompVsDefender
    elif args.game_type == "manual":
        game_type = GameType.AttackerVsDefender
    else:
        game_type = GameType.CompVsComp

    # set up game options
    options = Options(game_type=game_type)

    options.max_turns = max_turns
    options.max_time = max_time
    # override class defaults via command line options
    if args.max_depth is not None:
        options.max_depth = args.max_depth
    if args.max_time is not None:
        options.max_time = args.max_time
    if args.broker is not None:
        options.broker = args.broker


    # create a new game
    game = Game(options=options)

    #CREATING THE FILE THAT WILL BE WRITTEN TO
    b = options.alpha_beta
    t = options.max_time
    m = options.max_turns
    
    file_name = game.create_file(b,t,m)
    # the main game loop
    while True:
        print()
        print(game)
        game.write_to_file(file_name)

        winner = game.has_winner()
        if winner is not None:
            print(f"{winner.name} wins!")
            break
        if game.options.game_type == GameType.AttackerVsDefender:
            game.human_turn()
        elif game.options.game_type == GameType.AttackerVsComp and game.next_player == Player.Attacker:
            game.human_turn()
        elif game.options.game_type == GameType.CompVsDefender and game.next_player == Player.Defender:
            game.human_turn()
        else:
            player = game.next_player
            move = game.computer_turn()
            if move is not None:
                game.post_move_to_broker(move)
            else:
                print("Computer doesn't know what to do!!!")
                exit(1)

##############################################################################################################

if __name__ == '__main__':
    main()<|MERGE_RESOLUTION|>--- conflicted
+++ resolved
@@ -63,14 +63,6 @@
         [0,0,0,0,0], # Program
         [0,0,0,0,0], # Firewall
     ]
-<<<<<<< HEAD
-    e0_evalution : ClassVar[list[int]] =[
-        9999,
-        3,
-        3,
-        3,
-        3,
-=======
 
     e0_evaluation : ClassVar[list[int]]=[
         9999, # AI 
@@ -78,7 +70,6 @@
         3, # Virus
         3, # Program
         3 # Firewall
->>>>>>> c70bf416
     ]
     
 
