
from __future__ import annotations
import argparse
import copy
from datetime import datetime
from enum import Enum
from dataclasses import dataclass, field
from time import sleep
from typing import Tuple, TypeVar, Type, Iterable, ClassVar
import random
import requests

# maximum and minimum values for our heuristic scores (usually represents an end of game condition)
MAX_HEURISTIC_SCORE = 2000000000
MIN_HEURISTIC_SCORE = -2000000000

class UnitType(Enum):
    """Every unit type."""
    AI = 0
    Tech = 1
    Virus = 2
    Program = 3
    Firewall = 4

class Player(Enum):
    """The 2 players."""
    Attacker = 0
    Defender = 1

    def next(self) -> Player:
        """The next (other) player."""
        if self is Player.Attacker:
            return Player.Defender
        else:
            return Player.Attacker

class GameType(Enum):
    AttackerVsDefender = 0
    AttackerVsComp = 1
    CompVsDefender = 2
    CompVsComp = 3

##############################################################################################################

@dataclass(slots=True)
class Unit:
    player: Player = Player.Attacker
    type: UnitType = UnitType.Program
    health : int = 9
    # class variable: damage table for units (based on the unit type constants in order)
    damage_table : ClassVar[list[list[int]]] = [
        [-3,-3,-3,-3,-1], # AI
        [-1,-1,-6,-1,-1], # Tech
        [-9,-6,-1,-6,-1], # Virus
        [-3,-3,-3,-3,-1], # Program
        [-1,-1,-1,-1,-1], # Firewall
    ]
    # class variable: repair table for units (based on the unit type constants in order)
    repair_table : ClassVar[list[list[int]]] = [
        [0,1,1,0,0], # AI
        [3,0,0,3,3], # Tech
        [0,0,0,0,0], # Virus
        [0,0,0,0,0], # Program
        [0,0,0,0,0], # Firewall
    ]

<<<<<<< HEAD
    e0_heuristic_table : ClassVar[list[list[int]]] = [
        [9999], # AI
        [3], # Tech
        [3], # Virus
        [3], # Program
        [3], # Firewall
=======
    e0_evaluation : ClassVar[list[int]]=[
        9999,
        3,
        3,
        3,
        3
>>>>>>> ffa593d8
    ]

    def is_alive(self) -> bool:
        """Are we alive ?"""
        return self.health > 0

    def mod_health(self, health_delta : int):
        """Modify this unit's health by delta amount."""
        self.health += health_delta
        if self.health < 0:
            self.health = 0
        elif self.health > 9:
            self.health = 9

    def to_string(self) -> str:
        """Text representation of this unit."""
        p = self.player.name.lower()[0]
        t = self.type.name.upper()[0]
        return f"{p}{t}{self.health}"
    
    def __str__(self) -> str:
        """Text representation of this unit."""
        return self.to_string()
    
    def damage_amount(self, target: Unit) -> int:
        """How much can this unit damage another unit."""
        amount = self.damage_table[self.type.value][target.type.value]
        if target.health - amount < 0:
            return target.health
        return amount


    def repair_amount(self, target: Unit) -> int:
        """How much can this unit repair another unit."""
        amount = self.repair_table[self.type.value][target.type.value]
        if target.health + amount > 9:
            return 9 - target.health
        return amount

    def e0_evaluation_amount(self,target: Unit) -> int:
        """Similar to  repair amount, determine the heursitic amount"""
        return self.e0_evaluation[self.type.value]

##############################################################################################################

@dataclass(slots=True)
class Coord:
    """Representation of a game cell coordinate (row, col)."""
    row : int = 0
    col : int = 0

    def col_string(self) -> str:
        """Text representation of this Coord's column."""
        coord_char = '?'
        if self.col < 16:
                coord_char = "0123456789abcdef"[self.col]
        return str(coord_char)

    def row_string(self) -> str:
        """Text representation of this Coord's row."""
        coord_char = '?'
        if self.row < 26:
                coord_char = "ABCDEFGHIJKLMNOPQRSTUVWXYZ"[self.row]
        return str(coord_char)

    def to_string(self) -> str:
        """Text representation of this Coord."""
        return self.row_string()+self.col_string()
    
    def __str__(self) -> str:
        """Text representation of this Coord."""
        return self.to_string()
    
    def clone(self) -> Coord:
        """Clone a Coord."""
        return copy.copy(self)

    def iter_range(self, dist: int) -> Iterable[Coord]:
        """Iterates over Coords inside a rectangle centered on our Coord."""
        for row in range(self.row-dist,self.row+1+dist):
            for col in range(self.col-dist,self.col+1+dist):
                yield Coord(row,col)

    def iter_adjacent(self) -> Iterable[Coord]:
        """Iterates over adjacent Coords."""
        yield Coord(self.row,self.col-1) #left
        yield Coord(self.row-1,self.col) #up
        yield Coord(self.row+1,self.col) #down
        yield Coord(self.row,self.col+1) #right
    

    @classmethod
    def from_string(cls, s : str) -> Coord | None:
        """Create a Coord from a string. ex: D2."""
        s = s.strip() 
        for sep in " ,.:;-_":
                s = s.replace(sep, "")
        if (len(s) == 2):
            coord = Coord()
            coord.row = "ABCDEFGHIJKLMNOPQRSTUVWXYZ".find(s[0:1].upper())
            coord.col = "0123456789abcdef".find(s[1:2].lower())
            return coord
        else:
            return None

##############################################################################################################

@dataclass(slots=True)
class CoordPair:
    """Representation of a game move or a rectangular area via 2 Coords."""
    src : Coord = field(default_factory=Coord)
    dst : Coord = field(default_factory=Coord)

    def to_string(self) -> str:
        """Text representation of a CoordPair."""
        return self.src.to_string()+" "+self.dst.to_string()
    
    def __str__(self) -> str:
        """Text representation of a CoordPair."""
        return self.to_string()

    def clone(self) -> CoordPair:
        """Clones a CoordPair."""
        return copy.copy(self)

    def iter_rectangle(self) -> Iterable[Coord]:
        """Iterates over cells of a rectangular area."""
        for row in range(self.src.row,self.dst.row+1):
            for col in range(self.src.col,self.dst.col+1):
                yield Coord(row,col)

    @classmethod
    def from_quad(cls, row0: int, col0: int, row1: int, col1: int) -> CoordPair:
        """Create a CoordPair from 4 integers."""
        return CoordPair(Coord(row0,col0),Coord(row1,col1))
    
    @classmethod
    def from_dim(cls, dim: int) -> CoordPair:
        """Create a CoordPair based on a dim-sized rectangle."""
        return CoordPair(Coord(0,0),Coord(dim-1,dim-1))
    
    @classmethod
    def from_string(cls, s : str) -> CoordPair | None:
        """Create a CoordPair from a string. ex: A3 B2"""
        s = s.strip()
        for sep in " ,.:;-_":
                s = s.replace(sep, "")
        if (len(s) == 4):
            coords = CoordPair()
            coords.src.row = "ABCDEFGHIJKLMNOPQRSTUVWXYZ".find(s[0:1].upper())
            coords.src.col = "0123456789abcdef".find(s[1:2].lower())
            coords.dst.row = "ABCDEFGHIJKLMNOPQRSTUVWXYZ".find(s[2:3].upper())
            coords.dst.col = "0123456789abcdef".find(s[3:4].lower())
            return coords
        else:
            return None

##############################################################################################################

@dataclass(slots=True)
class Options:
    """Representation of the game options."""
    dim: int = 5
    max_depth : int | None = 4
    min_depth : int | None = 2
    max_time : float | None = 5.0
    game_type : GameType = GameType.AttackerVsDefender
    alpha_beta : bool = True
    max_turns : int | None = 100
    randomize_moves : bool = True
    broker : str | None = None

##############################################################################################################

@dataclass(slots=True)
class Stats:
    """Representation of the global game statistics."""
    evaluations_per_depth : dict[int,int] = field(default_factory=dict)
    total_seconds: float = 0.0

##############################################################################################################

@dataclass(slots=True)
class Game:
    """Representation of the game state."""
    board: list[list[Unit | None]] = field(default_factory=list)
    next_player: Player = Player.Attacker
    turns_played : int = 0
    options: Options = field(default_factory=Options)
    stats: Stats = field(default_factory=Stats)
    _attacker_has_ai : bool = True
    _defender_has_ai : bool = True


    
    def create_file(self,b,t,m) -> str:
        b = str(b)
        t = str(t)
        m = str(m)
        file_name = "gameTrace-"+str(b)+"-"+t+"-"+m+".txt"
        f = open(file_name,"a")
        f.close()
        return str(file_name)
    
    
    def write_to_file(self,file_name):
        f = open(file_name,"a")
        entire_output = self.to_string()
        f.write(entire_output)
        f.close()

    def write_to_file_string(self,string_to_write):
        b = str(self.options.alpha_beta)
        t = str(self.options.max_time)
        m = str(self.options.max_turns)
        file_name = "gameTrace-"+str(b)+"-"+t+"-"+m+".txt"
        f = open(file_name,"a")
        f.write(string_to_write)
        f.close()


    def __post_init__(self):
        """Automatically called after class init to set up the default board state."""
        dim = self.options.dim
        self.board = [[None for _ in range(dim)] for _ in range(dim)]
        md = dim-1
        self.set(Coord(0,0),Unit(player=Player.Defender,type=UnitType.AI))
        self.set(Coord(1,0),Unit(player=Player.Defender,type=UnitType.Tech))
        self.set(Coord(0,1),Unit(player=Player.Defender,type=UnitType.Tech))
        self.set(Coord(2,0),Unit(player=Player.Defender,type=UnitType.Firewall))
        self.set(Coord(0,2),Unit(player=Player.Defender,type=UnitType.Firewall))
        self.set(Coord(1,1),Unit(player=Player.Defender,type=UnitType.Program))
        self.set(Coord(md,md),Unit(player=Player.Attacker,type=UnitType.AI))
        self.set(Coord(md-1,md),Unit(player=Player.Attacker,type=UnitType.Virus))
        self.set(Coord(md,md-1),Unit(player=Player.Attacker,type=UnitType.Virus))
        self.set(Coord(md-2,md),Unit(player=Player.Attacker,type=UnitType.Program))
        self.set(Coord(md,md-2),Unit(player=Player.Attacker,type=UnitType.Program))
        self.set(Coord(md-1,md-1),Unit(player=Player.Attacker,type=UnitType.Firewall))

    def clone(self) -> Game:
        """Make a new copy of a game for minimax recursion.

        Shallow copy of everything except the board (options and stats are shared).
        """
        new = copy.copy(self)
        new.board = copy.deepcopy(self.board)
        return new

    def is_empty(self, coord : Coord) -> bool:
        """Check if contents of a board cell of the game at Coord is empty (must be valid coord)."""
        return self.board[coord.row][coord.col] is None

    def get(self, coord : Coord) -> Unit | None:
        """Get contents of a board cell of the game at Coord."""
        if self.is_valid_coord(coord):
            return self.board[coord.row][coord.col]
        else:
            return None

    def set(self, coord : Coord, unit : Unit | None):
        """Set contents of a board cell of the game at Coord."""
        if self.is_valid_coord(coord):
            self.board[coord.row][coord.col] = unit

    def remove_dead(self, coord: Coord):
        """Remove unit at Coord if dead."""
        unit = self.get(coord)
        if unit is not None and not unit.is_alive():
            self.set(coord,None)
            if unit.type == UnitType.AI:
                if unit.player == Player.Attacker:
                    self._attacker_has_ai = False
                else:
                    self._defender_has_ai = False

    def mod_health(self, coord : Coord, health_delta : int):
        """Modify health of unit at Coord (positive or negative delta)."""
        target = self.get(coord)
        if target is not None:
            target.mod_health(health_delta)
            self.remove_dead(coord)

    def is_valid_move(self, coords : CoordPair) -> bool:
        """Validate a move expressed as a CoordPair"""
        unit_src = self.get(coords.src)
        unit_dst = self.get(coords.dst)

        if not self.is_valid_coord(coords.src) or not self.is_valid_coord(coords.dst): 
            #If coords are not in the board
            return False
        if unit_src is None or unit_src.player != self.next_player: 
            #If current player is not using its entity (source)
            return False
        if unit_dst is not None and unit_dst is unit_src:
            return True

        if unit_src.type._value_ in [0, 3, 4]: 
            #Entity of either type AI, firewall or program 
            
            if unit_dst is None: 
                #Check when player wants to move to an empty spot
                for coord in coords.src.iter_adjacent():
                    adjacent_coord = self.get(coord)
                    if adjacent_coord != None and unit_src.player != adjacent_coord.player: 
                        #Check if the adjacent unit is an adversarial unit
                        print("You are currently engaged in combat. Select another entity to move.")
                        return False
                        
                if unit_src.player._value_ == Player.Attacker._value_: #Player: Attacker
                    for coord in coords.src.iter_adjacent(): 
                        if (coord == coords.dst) and ((coord.row < coords.src.row) or (coord.col < coords.src.col)): 
                            #Accepted adjacent moves are only in the up or left direction
                            return True  
                    return False
                
                if unit_src.player._value_ == Player.Defender._value_: #Player: Defender
                    for coord in coords.src.iter_adjacent(): 
                        if (coord == coords.dst) and ((coord.row > coords.src.row) or (coord.col > coords.src.col)): 
                            #Accepted adjacent moves are only in the down or right direction
                            return True  
                    return False
            else: 
                #When player wants to attack or repair an entity
                for coord in coords.src.iter_adjacent():  
                    if coord == coords.dst: 
                        #Any adjacent moves are accepted 
                        return True  
                return False


        if unit_src.type._value_ in [1, 2]: 
            #Entity of either type Tech or virus
            for coord in coords.src.iter_adjacent():  
                if coord == coords.dst: 
                    #Any adjacent moves are accepted 
                    return True  
            return False
        
        return True
    


    def perform_move(self, coords : CoordPair) -> Tuple[bool,str]:
        """Validate and perform a move expressed as a CoordPair"""
        if self.is_valid_move(coords):
            unit_src = self.get(coords.src)
            unit_dst = self.get(coords.dst)
            if unit_dst != None and coords.dst != coords.src and unit_src.player == unit_dst.player:
                health_delta = unit_src.repair_amount(unit_dst)
                unit_dst.mod_health(health_delta)

            elif unit_dst != None and unit_dst.player != self.next_player:
                health_delta = unit_src.damage_amount(unit_dst)
                unit_dst.mod_health(health_delta)
                health_delta = unit_dst.damage_amount(unit_src)
                unit_src.mod_health(health_delta)
            elif unit_dst != None and unit_src.player == unit_dst.player: #Self destruction
                for coord in coords.src.iter_range(1):  # Adjust the range as needed
                    unit = self.get(coord)
                    if unit is not None:
                        damage_amount = unit.damage_amount(unit_dst)
                        unit.mod_health(damage_amount)   
                self.mod_health(coords.src, -9)
            else:
                self.set(coords.dst,self.get(coords.src))
                self.set(coords.src,None)
            return (True,"")    
        return (False,"invalid move")


    def next_turn(self):
        """Transitions game to the next turn."""
        self.next_player = self.next_player.next()
        self.turns_played += 1

    def to_string(self) -> str:
        """Pretty text representation of the game."""
        dim = self.options.dim
        output = ""
        output += f"Next player: {self.next_player.name}\n"
        output += f"Turns played: {self.turns_played}\n"
        coord = Coord()
        output += "\n   "
        for col in range(dim):
            coord.col = col
            label = coord.col_string()
            output += f"{label:^3} "
        output += "\n"
        for row in range(dim):
            coord.row = row
            label = coord.row_string()
            output += f"{label}: "
            for col in range(dim):
                coord.col = col
                unit = self.get(coord)
                if unit is None:
                    output += " .  "
                else:
                    output += f"{str(unit):^3} "
            output += "\n"
        return output

    def __str__(self) -> str:
        """Default string representation of a game."""
        return self.to_string()
    
    def is_valid_coord(self, coord: Coord) -> bool:
        """Check if a Coord is valid within out board dimensions."""
        dim = self.options.dim
        if coord.row < 0 or coord.row >= dim or coord.col < 0 or coord.col >= dim:
            return False
        return True

    def read_move(self) -> CoordPair:
        """Read a move from keyboard and return as a CoordPair."""
        while True:
            s = input(F'Player {self.next_player.name}, enter your move: ')
            coords = CoordPair.from_string(s)
            self.write_to_file_string('Player '+self.next_player.name+' played move '+s+'\n')
            if coords is not None and self.is_valid_coord(coords.src) and self.is_valid_coord(coords.dst):
                return coords
            else:
                print('Invalid coordinates! Try again.')
    
    def human_turn(self):
        """Human player plays a move (or get via broker)."""
        if self.options.broker is not None:
            print("Getting next move with auto-retry from game broker...")
            while True:
                mv = self.get_move_from_broker()
                if mv is not None:
                    (success,result) = self.perform_move(mv)
                    print(f"Broker {self.next_player.name}: ",end='')
                    print(result)
                    if success:
                        self.next_turn()
                        break
                sleep(0.1)
        else:
            while True:
                mv = self.read_move()
                (success,result) = self.perform_move(mv)
                if success:
                    print(f"Player {self.next_player.name}: ",end='')
                    print(result)
                    self.next_turn()
                    break
                else:
                    print("The move is not valid! Try again.")

    def computer_turn(self) -> CoordPair | None:
        """Computer plays a move."""
        mv = self.suggest_move()
        if mv is not None:
            (success,result) = self.perform_move(mv)
            if success:
                print(f"Computer {self.next_player.name}: ",end='')
                print(result)
                
                self.next_turn()
        return mv

    def player_units(self, player: Player) -> Iterable[Tuple[Coord,Unit]]:
        """Iterates over all units belonging to a player."""
        for coord in CoordPair.from_dim(self.options.dim).iter_rectangle():
            unit = self.get(coord)
            if unit is not None and unit.player == player:
                yield (coord,unit)

    def is_finished(self) -> bool:
        """Check if the game is over."""
        return self.has_winner() is not None

    def has_winner(self) -> Player | None:
        """Check if the game is over and returns winner"""
        if self.options.max_turns is not None and self.turns_played >= self.options.max_turns:
            return Player.Defender
        if self._attacker_has_ai:
            if self._defender_has_ai:
                return None
            else:
                return Player.Attacker    
        return Player.Defender

    def move_candidates(self) -> Iterable[CoordPair]:
        """Generate valid move candidates for the next player."""
        move = CoordPair()
        for (src,_) in self.player_units(self.next_player):
            move.src = src
            for dst in src.iter_adjacent():
                move.dst = dst
                if self.is_valid_move(move):
                    yield move.clone()
            move.dst = src
            yield move.clone()

    def random_move(self) -> Tuple[int, CoordPair | None, float]:
        """Returns a random move."""
        move_candidates = list(self.move_candidates())
        random.shuffle(move_candidates)
        if len(move_candidates) > 0:
            return (0, move_candidates[0], 1)
        else:
            return (0, None, 0)

    def minimax(self, maximize):
        """ Minimizing for defender and maximizing for attacker meaning
        Attacker wins: positive score
        Defender wins: negative score
        Tie: score of 0
        
        value is initiallized to its worst case. When mazimizing, set it to a large negative number and vice versa"""
        value = MAX_HEURISTIC_SCORE
        if maximize:
            value = MIN_HEURISTIC_SCORE
        x = None
        y = None
        result = self.has_winner() #heuristic
        if result == Player.Defender:
            return (-1, x, y)
        elif result == Player.Attacker:
            return (1, x, y)
        elif result == None:
            return (0, x, y)

        best_move = None

        # evaluate all possible children states and pick the optimal one
        # depending on whether we are maximizing or minimizing
        for move in self.move_candidates():
            if maximize:
                v = self.minimax(maximize=False)
                if v > value:
                    value = v
                    best_move = move
            else:
                v = self.minimax(maximize=True)
                if v < value:
                    value = v
                    best_move = move

        return value, best_move


    def alpha_beta_pruning(self, maximize):
        return True

    def suggest_move(self) -> CoordPair | None:
        """Suggest the next move using minimax alpha beta. TODO: REPLACE RANDOM_MOVE WITH PROPER GAME LOGIC!!!"""
        start_time = datetime.now()
        (score, move, avg_depth) = self.alpha_beta_pruning(maximize = (self.next_player == Player.Attacker), alpha=float('-inf'), beta=float('inf'))
        elapsed_seconds = (datetime.now() - start_time).total_seconds()
        self.stats.total_seconds += elapsed_seconds
        print(f"Heuristic score: {score}")
        print(f"Average recursive depth: {avg_depth:0.1f}")
        print(f"Evals per depth: ",end='')
        for k in sorted(self.stats.evaluations_per_depth.keys()):
            print(f"{k}:{self.stats.evaluations_per_depth[k]} ",end='')
        print()
        total_evals = sum(self.stats.evaluations_per_depth.values())
        if self.stats.total_seconds > 0:
            print(f"Eval perf.: {total_evals/self.stats.total_seconds/1000:0.1f}k/s")
        print(f"Elapsed time: {elapsed_seconds:0.1f}s")
        return move

    def post_move_to_broker(self, move: CoordPair):
        """Send a move to the game broker."""
        if self.options.broker is None:
            return
        data = {
            "from": {"row": move.src.row, "col": move.src.col},
            "to": {"row": move.dst.row, "col": move.dst.col},
            "turn": self.turns_played
        }
        try:
            r = requests.post(self.options.broker, json=data)
            if r.status_code == 200 and r.json()['success'] and r.json()['data'] == data:
                # print(f"Sent move to broker: {move}")
                pass
            else:
                print(f"Broker error: status code: {r.status_code}, response: {r.json()}")
        except Exception as error:
            print(f"Broker error: {error}")

    def get_move_from_broker(self) -> CoordPair | None:
        """Get a move from the game broker."""
        if self.options.broker is None:
            return None
        headers = {'Accept': 'application/json'}
        try:
            r = requests.get(self.options.broker, headers=headers)
            if r.status_code == 200 and r.json()['success']:
                data = r.json()['data']
                if data is not None:
                    if data['turn'] == self.turns_played+1:
                        move = CoordPair(
                            Coord(data['from']['row'],data['from']['col']),
                            Coord(data['to']['row'],data['to']['col'])
                        )
                        print(f"Got move from broker: {move}")
                        return move
                    else:
                        # print("Got broker data for wrong turn.")
                        # print(f"Wanted {self.turns_played+1}, got {data['turn']}")
                        pass
                else:
                    # print("Got no data from broker")
                    pass
            else:
                print(f"Broker error: status code: {r.status_code}, response: {r.json()}")
        except Exception as error:
            print(f"Broker error: {error}")
        return None
        
    def heuristic_zero(self):
        heuristic_value = 0
        for coord in CoordPair.from_dim(self.options.dim).iter_rectangle():
            unit = self.get(coord)
            if unit is not None:
                if unit.player == Player.Defender:
                    heuristic_value = heuristic_value - unit.e0_evaluation_amount
                else:
                    heuristic_value = heuristic_value + unit.e0_evaluation_amount
        return heuristic_value

    
    
##############################################################################################################

def main():
    # parse command line arguments
    max_turns = int(input("Please enter a maximum amount of turns allowed: "))
    max_time = int(input("Please enter a maximum amount(in seconds) that AI is allowed to take: "))


    parser = argparse.ArgumentParser(
        prog='ai_wargame',
        formatter_class=argparse.ArgumentDefaultsHelpFormatter)
    parser.add_argument('--max_depth', type=int, help='maximum search depth')
    parser.add_argument('--max_time', type=float, help='maximum search time')
    parser.add_argument('--game_type', type=str, default="manual", help='game type: auto|attacker|defender|manual')
    parser.add_argument('--broker', type=str, help='play via a game broker')
    args = parser.parse_args()

    
    # parse the game type
    if args.game_type == "attacker":
        game_type = GameType.AttackerVsComp 
    elif args.game_type == "defender":
        game_type = GameType.CompVsDefender
    elif args.game_type == "manual":
        game_type = GameType.AttackerVsDefender
    else:
        game_type = GameType.CompVsComp

    # set up game options
    options = Options(game_type=game_type)

    options.max_turns = max_turns
    options.max_time = max_time
    # override class defaults via command line options
    if args.max_depth is not None:
        options.max_depth = args.max_depth
    if args.max_time is not None:
        options.max_time = args.max_time
    if args.broker is not None:
        options.broker = args.broker


    # create a new game
    game = Game(options=options)

    #CREATING THE FILE THAT WILL BE WRITTEN TO
    b = options.alpha_beta
    t = options.max_time
    m = options.max_turns
    
    file_name = game.create_file(b,t,m)
    # the main game loop
    while True:
        print()
        print(game)
        game.write_to_file(file_name)

        winner = game.has_winner()
        if winner is not None:
            print(f"{winner.name} wins!")
            break
        if game.options.game_type == GameType.AttackerVsDefender:
            game.human_turn()
        elif game.options.game_type == GameType.AttackerVsComp and game.next_player == Player.Attacker:
            game.human_turn()
        elif game.options.game_type == GameType.CompVsDefender and game.next_player == Player.Defender:
            game.human_turn()
        else:
            player = game.next_player
            move = game.computer_turn()
            if move is not None:
                game.post_move_to_broker(move)
            else:
                print("Computer doesn't know what to do!!!")
                exit(1)

##############################################################################################################

if __name__ == '__main__':
    main()<|MERGE_RESOLUTION|>--- conflicted
+++ resolved
@@ -64,22 +64,7 @@
         [0,0,0,0,0], # Firewall
     ]
 
-<<<<<<< HEAD
-    e0_heuristic_table : ClassVar[list[list[int]]] = [
-        [9999], # AI
-        [3], # Tech
-        [3], # Virus
-        [3], # Program
-        [3], # Firewall
-=======
-    e0_evaluation : ClassVar[list[int]]=[
-        9999,
-        3,
-        3,
-        3,
-        3
->>>>>>> ffa593d8
-    ]
+    
 
     def is_alive(self) -> bool:
         """Are we alive ?"""
