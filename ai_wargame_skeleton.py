
from __future__ import annotations
import argparse
import copy
from datetime import datetime
from enum import Enum
from dataclasses import dataclass, field
from time import sleep
from typing import Tuple, TypeVar, Type, Iterable, ClassVar
import random
import requests

# maximum and minimum values for our heuristic scores (usually represents an end of game condition)
MAX_HEURISTIC_SCORE = 2000000000
MIN_HEURISTIC_SCORE = -2000000000

class UnitType(Enum):
    """Every unit type."""
    AI = 0
    Tech = 1
    Virus = 2
    Program = 3
    Firewall = 4

class Player(Enum):
    """The 2 players."""
    Attacker = 0
    Defender = 1

    def next(self) -> Player:
        """The next (other) player."""
        if self is Player.Attacker:
            return Player.Defender
        else:
            return Player.Attacker

class GameType(Enum):
    AttackerVsDefender = 0
    AttackerVsComp = 1
    CompVsDefender = 2
    CompVsComp = 3

##############################################################################################################

@dataclass(slots=True)
class Unit:
    player: Player = Player.Attacker
    type: UnitType = UnitType.Program
    health : int = 9
    # class variable: damage table for units (based on the unit type constants in order)
    damage_table : ClassVar[list[list[int]]] = [
        [-3,-3,-3,-3,-1], # AI
        [-1,-1,-6,-1,-1], # Tech
        [-9,-6,-1,-6,-1], # Virus
        [-3,-3,-3,-3,-1], # Program
        [-1,-1,-1,-1,-1], # Firewall
    ]
    # class variable: repair table for units (based on the unit type constants in order)
    repair_table : ClassVar[list[list[int]]] = [
        [0,1,1,0,0], # AI
        [3,0,0,3,3], # Tech
        [0,0,0,0,0], # Virus
        [0,0,0,0,0], # Program
        [0,0,0,0,0], # Firewall
    ]

    e0_evaluation : ClassVar[list[int]]=[
        9999, # AI 
        3, # Tech 
        3, # Virus
        3, # Program
        3 # Firewall
    ]
    

    def is_alive(self) -> bool:
        """Are we alive ?"""
        return self.health > 0

    def mod_health(self, health_delta : int):
        """Modify this unit's health by delta amount."""
        self.health += health_delta
        if self.health < 0:
            self.health = 0
        elif self.health > 9:
            self.health = 9

    def to_string(self) -> str:
        """Text representation of this unit."""
        p = self.player.name.lower()[0]
        t = self.type.name.upper()[0]
        return f"{p}{t}{self.health}"
    
    def __str__(self) -> str:
        """Text representation of this unit."""
        return self.to_string()
    
    def damage_amount(self, target: Unit) -> int:
        """How much can this unit damage another unit."""
        amount = self.damage_table[self.type.value][target.type.value]
        if target.health - amount < 0:
            return target.health
        return amount


    def repair_amount(self, target: Unit) -> int:
        """How much can this unit repair another unit."""
        amount = self.repair_table[self.type.value][target.type.value]
        if target.health + amount > 9:
            return 9 - target.health
        return amount

    def e0_evaluation_amount(self) -> int:
        """Similar to  repair amount, determine the heursitic amount"""
        return self.e0_evaluation[self.type.value]

##############################################################################################################

@dataclass(slots=True)
class Coord:
    """Representation of a game cell coordinate (row, col)."""
    row : int = 0
    col : int = 0

    def col_string(self) -> str:
        """Text representation of this Coord's column."""
        coord_char = '?'
        if self.col < 16:
                coord_char = "0123456789abcdef"[self.col]
        return str(coord_char)

    def row_string(self) -> str:
        """Text representation of this Coord's row."""
        coord_char = '?'
        if self.row < 26:
                coord_char = "ABCDEFGHIJKLMNOPQRSTUVWXYZ"[self.row]
        return str(coord_char)

    def to_string(self) -> str:
        """Text representation of this Coord."""
        return self.row_string()+self.col_string()
    
    def __str__(self) -> str:
        """Text representation of this Coord."""
        return self.to_string()
    
    def clone(self) -> Coord:
        """Clone a Coord."""
        return copy.copy(self)

    def iter_range(self, dist: int) -> Iterable[Coord]:
        """Iterates over Coords inside a rectangle centered on our Coord."""
        for row in range(self.row-dist,self.row+1+dist):
            for col in range(self.col-dist,self.col+1+dist):
                yield Coord(row,col)

    def iter_adjacent(self) -> Iterable[Coord]:
        """Iterates over adjacent Coords."""
        yield Coord(self.row,self.col-1) #left
        yield Coord(self.row-1,self.col) #up
        yield Coord(self.row+1,self.col) #down
        yield Coord(self.row,self.col+1) #right
    

    @classmethod
    def from_string(cls, s : str) -> Coord | None:
        """Create a Coord from a string. ex: D2."""
        s = s.strip() 
        for sep in " ,.:;-_":
                s = s.replace(sep, "")
        if (len(s) == 2):
            coord = Coord()
            coord.row = "ABCDEFGHIJKLMNOPQRSTUVWXYZ".find(s[0:1].upper())
            coord.col = "0123456789abcdef".find(s[1:2].lower())
            return coord
        else:
            return None

##############################################################################################################

@dataclass(slots=True)
class CoordPair:
    """Representation of a game move or a rectangular area via 2 Coords."""
    src : Coord = field(default_factory=Coord)
    dst : Coord = field(default_factory=Coord)

    def to_string(self) -> str:
        """Text representation of a CoordPair."""
        return self.src.to_string()+" "+self.dst.to_string()
    
    def __str__(self) -> str:
        """Text representation of a CoordPair."""
        return self.to_string()

    def clone(self) -> CoordPair:
        """Clones a CoordPair."""
        return copy.copy(self)

    def iter_rectangle(self) -> Iterable[Coord]:
        """Iterates over cells of a rectangular area."""
        for row in range(self.src.row,self.dst.row+1):
            for col in range(self.src.col,self.dst.col+1):
                yield Coord(row,col)

    @classmethod
    def from_quad(cls, row0: int, col0: int, row1: int, col1: int) -> CoordPair:
        """Create a CoordPair from 4 integers."""
        return CoordPair(Coord(row0,col0),Coord(row1,col1))
    
    @classmethod
    def from_dim(cls, dim: int) -> CoordPair:
        """Create a CoordPair based on a dim-sized rectangle."""
        return CoordPair(Coord(0,0),Coord(dim-1,dim-1))
    
    @classmethod
    def from_string(cls, s : str) -> CoordPair | None:
        """Create a CoordPair from a string. ex: A3 B2"""
        s = s.strip()
        for sep in " ,.:;-_":
                s = s.replace(sep, "")
        if (len(s) == 4):
            coords = CoordPair()
            coords.src.row = "ABCDEFGHIJKLMNOPQRSTUVWXYZ".find(s[0:1].upper())
            coords.src.col = "0123456789abcdef".find(s[1:2].lower())
            coords.dst.row = "ABCDEFGHIJKLMNOPQRSTUVWXYZ".find(s[2:3].upper())
            coords.dst.col = "0123456789abcdef".find(s[3:4].lower())
            return coords
        else:
            return None

##############################################################################################################

@dataclass(slots=True)
class Options:
    """Representation of the game options."""
    dim: int = 5
    max_depth : int | None = 4
    min_depth : int | None = 2
    max_time : float | None = 5.0
    game_type : GameType = GameType.AttackerVsDefender
    alpha_beta : bool = True
    max_turns : int | None = 100
    randomize_moves : bool = True
    broker : str | None = None

##############################################################################################################

@dataclass(slots=True)
class Stats:
    """Representation of the global game statistics."""
    evaluations_per_depth : dict[int,int] = field(default_factory=dict)
    total_seconds: float = 0.0

##############################################################################################################

@dataclass(slots=True)
class Game:
    """Representation of the game state."""
    board: list[list[Unit | None]] = field(default_factory=list)
    next_player: Player = Player.Attacker
    turns_played : int = 0
    options: Options = field(default_factory=Options)
    stats: Stats = field(default_factory=Stats)
    _attacker_has_ai : bool = True
    _defender_has_ai : bool = True


    
    def create_file(self,b,t,m) -> str:
        b = str(b)
        t = str(t)
        m = str(m)
        file_name = "gameTrace-"+str(b)+"-"+t+"-"+m+".txt"
        f = open(file_name,"a")
        f.close()
        return str(file_name)
    
    
    def write_to_file(self,file_name):
        f = open(file_name,"a")
        entire_output = self.to_string()
        f.write(entire_output)
        f.close()

    def write_to_file_string(self,string_to_write):
        b = str(self.options.alpha_beta)
        t = str(self.options.max_time)
        m = str(self.options.max_turns)
        file_name = "gameTrace-"+str(b)+"-"+t+"-"+m+".txt"
        f = open(file_name,"a")
        f.write(string_to_write)
        f.close()


    def __post_init__(self):
        """Automatically called after class init to set up the default board state."""
        dim = self.options.dim
        self.board = [[None for _ in range(dim)] for _ in range(dim)]
        md = dim-1
        self.set(Coord(0,0),Unit(player=Player.Defender,type=UnitType.AI))
        self.set(Coord(1,0),Unit(player=Player.Defender,type=UnitType.Tech))
        self.set(Coord(0,1),Unit(player=Player.Defender,type=UnitType.Tech))
        self.set(Coord(2,0),Unit(player=Player.Defender,type=UnitType.Firewall))
        self.set(Coord(0,2),Unit(player=Player.Defender,type=UnitType.Firewall))
        self.set(Coord(1,1),Unit(player=Player.Defender,type=UnitType.Program))
        self.set(Coord(md,md),Unit(player=Player.Attacker,type=UnitType.AI))
        self.set(Coord(md-1,md),Unit(player=Player.Attacker,type=UnitType.Virus))
        self.set(Coord(md,md-1),Unit(player=Player.Attacker,type=UnitType.Virus))
        self.set(Coord(md-2,md),Unit(player=Player.Attacker,type=UnitType.Program))
        self.set(Coord(md,md-2),Unit(player=Player.Attacker,type=UnitType.Program))
        self.set(Coord(md-1,md-1),Unit(player=Player.Attacker,type=UnitType.Firewall))

    def clone(self) -> Game:
        """Make a new copy of a game for minimax recursion.

        Shallow copy of everything except the board (options and stats are shared).
        """
        new = copy.copy(self)
        new.board = copy.deepcopy(self.board)
        return new

    def is_empty(self, coord : Coord) -> bool:
        """Check if contents of a board cell of the game at Coord is empty (must be valid coord)."""
        return self.board[coord.row][coord.col] is None

    def get(self, coord : Coord) -> Unit | None:
        """Get contents of a board cell of the game at Coord."""
        if self.is_valid_coord(coord):
            return self.board[coord.row][coord.col]
        else:
            return None

    def set(self, coord : Coord, unit : Unit | None):
        """Set contents of a board cell of the game at Coord."""
        if self.is_valid_coord(coord):
            self.board[coord.row][coord.col] = unit

    def remove_dead(self, coord: Coord):
        """Remove unit at Coord if dead."""
        unit = self.get(coord)
        if unit is not None and not unit.is_alive():
            self.set(coord,None)
            if unit.type == UnitType.AI:
                if unit.player == Player.Attacker:
                    self._attacker_has_ai = False
                else:
                    self._defender_has_ai = False

    def mod_health(self, coord : Coord, health_delta : int):
        """Modify health of unit at Coord (positive or negative delta)."""
        target = self.get(coord)
        if target is not None:
            target.mod_health(health_delta)
            self.remove_dead(coord)

    def is_valid_move(self, coords : CoordPair) -> bool:
        """Validate a move expressed as a CoordPair"""
        unit_src = self.get(coords.src)
        unit_dst = self.get(coords.dst)

        if not self.is_valid_coord(coords.src) or not self.is_valid_coord(coords.dst): 
            #If coords are not in the board
            return False
        if unit_src is None or unit_src.player != self.next_player: 
            #If current player is not using its entity (source)
            return False
        if unit_dst is not None and unit_dst is unit_src:
            return True

        if unit_src.type._value_ in [0, 3, 4]: 
            #Entity of either type AI, firewall or program 
            
            if unit_dst is None: 
                #Check when player wants to move to an empty spot
                for coord in coords.src.iter_adjacent():
                    adjacent_coord = self.get(coord)
                    if adjacent_coord != None and unit_src.player != adjacent_coord.player: 
                        #Check if the adjacent unit is an adversarial unit
                        print("You are currently engaged in combat. Select another entity to move.")
                        return False
                        
                if unit_src.player._value_ == Player.Attacker._value_: #Player: Attacker
                    for coord in coords.src.iter_adjacent(): 
                        if (coord == coords.dst) and ((coord.row < coords.src.row) or (coord.col < coords.src.col)): 
                            #Accepted adjacent moves are only in the up or left direction
                            return True  
                    return False
                
                if unit_src.player._value_ == Player.Defender._value_: #Player: Defender
                    for coord in coords.src.iter_adjacent(): 
                        if (coord == coords.dst) and ((coord.row > coords.src.row) or (coord.col > coords.src.col)): 
                            #Accepted adjacent moves are only in the down or right direction
                            return True  
                    return False
            else: 
                #When player wants to attack or repair an entity
                for coord in coords.src.iter_adjacent():  
                    if coord == coords.dst: 
                        #Any adjacent moves are accepted 
                        return True  
                return False


        if unit_src.type._value_ in [1, 2]: 
            #Entity of either type Tech or virus
            for coord in coords.src.iter_adjacent():  
                if coord == coords.dst: 
                    #Any adjacent moves are accepted 
                    return True  
            return False
        
        return True
    


    def perform_move(self, coords : CoordPair) -> Tuple[bool,str]:
        """Validate and perform a move expressed as a CoordPair"""
        if self.is_valid_move(coords):
            unit_src = self.get(coords.src)
            unit_dst = self.get(coords.dst)
            if unit_dst != None and coords.dst != coords.src and unit_src.player == unit_dst.player:
                health_delta = unit_src.repair_amount(unit_dst)
                unit_dst.mod_health(health_delta)

            elif unit_dst != None and unit_dst.player != self.next_player:
                health_delta = unit_src.damage_amount(unit_dst)
                unit_dst.mod_health(health_delta)
                health_delta = unit_dst.damage_amount(unit_src)
                unit_src.mod_health(health_delta)
            elif unit_dst != None and unit_src.player == unit_dst.player: #Self destruction
                for coord in coords.src.iter_range(1):  # Adjust the range as needed
                    unit = self.get(coord)
                    if unit is not None:
                        damage_amount = unit.damage_amount(unit_dst)
                        unit.mod_health(damage_amount)   
                self.mod_health(coords.src, -9)
            else:
                self.set(coords.dst,self.get(coords.src))
                self.set(coords.src,None)
            return (True,"")    
        return (False,"invalid move")


    def next_turn(self):
        """Transitions game to the next turn."""
        self.next_player = self.next_player.next()
        self.turns_played += 1

    def to_string(self) -> str:
        """Pretty text representation of the game."""
        dim = self.options.dim
        output = ""
        output += f"Next player: {self.next_player.name}\n"
        output += f"Turns played: {self.turns_played}\n"
        coord = Coord()
        output += "\n   "
        for col in range(dim):
            coord.col = col
            label = coord.col_string()
            output += f"{label:^3} "
        output += "\n"
        for row in range(dim):
            coord.row = row
            label = coord.row_string()
            output += f"{label}: "
            for col in range(dim):
                coord.col = col
                unit = self.get(coord)
                if unit is None:
                    output += " .  "
                else:
                    output += f"{str(unit):^3} "
            output += "\n"
        return output

    def __str__(self) -> str:
        """Default string representation of a game."""
        return self.to_string()
    
    def is_valid_coord(self, coord: Coord) -> bool:
        """Check if a Coord is valid within out board dimensions."""
        dim = self.options.dim
        if coord.row < 0 or coord.row >= dim or coord.col < 0 or coord.col >= dim:
            return False
        return True

    def read_move(self) -> CoordPair:
        """Read a move from keyboard and return as a CoordPair."""
        while True:
            s = input(F'Player {self.next_player.name}, enter your move: ')
            coords = CoordPair.from_string(s)
            self.write_to_file_string('Player '+self.next_player.name+' played move '+s+'\n')
            if coords is not None and self.is_valid_coord(coords.src) and self.is_valid_coord(coords.dst):
                return coords
            else:
                print('Invalid coordinates! Try again.')
    
    def human_turn(self):
        """Human player plays a move (or get via broker)."""
        if self.options.broker is not None:
            print("Getting next move with auto-retry from game broker...")
            while True:
                mv = self.get_move_from_broker()
                if mv is not None:
                    (success,result) = self.perform_move(mv)
                    print(f"Broker {self.next_player.name}: ",end='')
                    print(result)
                    if success:
                        self.next_turn()
                        break
                sleep(0.1)
        else:
            while True:
                mv = self.read_move()
                (success,result) = self.perform_move(mv)
                if success:
                    print(f"Player {self.next_player.name}: ",end='')
                    print(result)
                    self.next_turn()
                    break
                else:
                    print("The move is not valid! Try again.")

    def computer_turn(self) -> CoordPair | None:
        """Computer plays a move."""
        mv = self.suggest_move()
        if mv is not None:
            (success,result) = self.perform_move(mv)
            if success:
                print(f"Computer {self.next_player.name}: ",end='')
                print(result)
                
                self.next_turn()
        return mv

    def player_units(self, player: Player) -> Iterable[Tuple[Coord,Unit]]:
        """Iterates over all units belonging to a player."""
        for coord in CoordPair.from_dim(self.options.dim).iter_rectangle():
            unit = self.get(coord)
            if unit is not None and unit.player == player:
                yield (coord,unit)

    def is_finished(self) -> bool:
        """Check if the game is over."""
        return self.has_winner() is not None

    def has_winner(self) -> Player | None:
        """Check if the game is over and returns winner"""
        if self.options.max_turns is not None and self.turns_played >= self.options.max_turns:
            return Player.Defender
        if self._attacker_has_ai:
            if self._defender_has_ai:
                return None
            else:
                return Player.Attacker    
        return Player.Defender

    def move_candidates(self) -> Iterable[CoordPair]:
        """Generate valid move candidates for the next player."""
        move = CoordPair()
        for (src,_) in self.player_units(self.next_player):
            move.src = src
            for dst in src.iter_adjacent():
                move.dst = dst
                if self.is_valid_move(move):
                    yield move.clone()
            move.dst = src
            yield move.clone()

    def random_move(self) -> Tuple[int, CoordPair | None, float]:
        """Returns a random move."""
        move_candidates = list(self.move_candidates())
        random.shuffle(move_candidates)
        if len(move_candidates) > 0:
            return (0, move_candidates[0], 1)
        else:
            return (0, None, 0)

    def elapsed_time(self,time_occured)-> bool:
        return (time_occured + datetime.now().second) > self.options.max_time
            
    def minimax(self, maximize,current_time):
        """ Minimizing for defender and maximizing for attacker meaning
        Attacker wins: positive score
        Defender wins: negative score
        Tie: score of 0
        
        value is initiallized to its worst case. When mazimizing, set it to a large negative number and vice versa"""
        time_up = self.elapsed_time(current_time)
        value = MAX_HEURISTIC_SCORE
        if maximize :
            value = MIN_HEURISTIC_SCORE
        start_time = datetime.now()
        self.time(start_time)


        result = self.has_winner()
        # return the winner value or the heuristic 
    
        if result == Player.Defender:
            return -1, None, 0
        elif result == Player.Attacker:
<<<<<<< HEAD
            return 1, None, 0
        elif result == None:
=======
            return 1
        elif time_up:
>>>>>>> 87106237
            return self.heuristic_zero()

        best_move = None

        # evaluate all possible children states and pick the optimal one
        # depending on whether we are maximizing or minimizing
        for move in self.move_candidates():
            if maximize:
                v = self.minimax(False,current_time)
                if v > value:
                    value = v
                    best_move = move
            else:
                v = self.minimax(True,current_time)
                if v < value:
                    value = v
                    best_move = move

        return value, best_move, 0


    def alpha_beta_pruning(self, maximize):
        return True

    def time(self, start_time):
        elapsed_seconds = (datetime.now() - start_time).total_seconds()
        self.stats.total_seconds += elapsed_seconds

    def suggest_move(self) -> CoordPair | None:
        """Suggest the next move using minimax alpha beta. TODO: REPLACE RANDOM_MOVE WITH PROPER GAME LOGIC!!!"""
        start_time = datetime.now().second
        maximize = (self.next_player is Player.Attacker)
    
        if self.options.alpha_beta:
            (score, move, avg_depth) = self.alpha_beta_pruning(maximize,start_time)
        else:
<<<<<<< HEAD
            (score, move, avg_depth) = self.minimax(maximize)
        self.time(start_time)
=======
            (score, move, avg_depth) = self.minimax(maximize,start_time)
        elapsed_seconds = (datetime.now() - start_time).second
        self.stats.total_seconds += elapsed_seconds
>>>>>>> 87106237
        print(f"Heuristic score: {score}")
        print(f"Average recursive depth: {avg_depth:0.1f}")
        print(f"Evals per depth: ",end='')
        for k in sorted(self.stats.evaluations_per_depth.keys()):
            print(f"{k}:{self.stats.evaluations_per_depth[k]} ",end='')
        print()
        total_evals = sum(self.stats.evaluations_per_depth.values())
        if self.stats.total_seconds > 0:
            print(f"Eval perf.: {total_evals/self.stats.total_seconds/1000:0.1f}k/s")
        print(f"Elapsed time: {elapsed_seconds:0.1f}s")
        return move

    def post_move_to_broker(self, move: CoordPair):
        """Send a move to the game broker."""
        if self.options.broker is None:
            return
        data = {
            "from": {"row": move.src.row, "col": move.src.col},
            "to": {"row": move.dst.row, "col": move.dst.col},
            "turn": self.turns_played
        }
        try:
            r = requests.post(self.options.broker, json=data)
            if r.status_code == 200 and r.json()['success'] and r.json()['data'] == data:
                # print(f"Sent move to broker: {move}")
                pass
            else:
                print(f"Broker error: status code: {r.status_code}, response: {r.json()}")
        except Exception as error:
            print(f"Broker error: {error}")

    def get_move_from_broker(self) -> CoordPair | None:
        """Get a move from the game broker."""
        if self.options.broker is None:
            return None
        headers = {'Accept': 'application/json'}
        try:
            r = requests.get(self.options.broker, headers=headers)
            if r.status_code == 200 and r.json()['success']:
                data = r.json()['data']
                if data is not None:
                    if data['turn'] == self.turns_played+1:
                        move = CoordPair(
                            Coord(data['from']['row'],data['from']['col']),
                            Coord(data['to']['row'],data['to']['col'])
                        )
                        print(f"Got move from broker: {move}")
                        return move
                    else:
                        # print("Got broker data for wrong turn.")
                        # print(f"Wanted {self.turns_played+1}, got {data['turn']}")
                        pass
                else:
                    # print("Got no data from broker")
                    pass
            else:
                print(f"Broker error: status code: {r.status_code}, response: {r.json()}")
        except Exception as error:
            print(f"Broker error: {error}")
        return None
        
    def heuristic_zero(self):
        heuristic_value = 0
        for coord in CoordPair.from_dim(self.options.dim).iter_rectangle():
            unit = self.get(coord)
            if unit is not None:
                if unit.player == Player.Defender:
                    heuristic_value -=  unit.e0_evaluation_amount()
                else:
                    heuristic_value += unit.e0_evaluation_amount()
        return heuristic_value

    
    
##############################################################################################################

def main():

    # parse command line arguments
    max_turns = int(input("Please enter a maximum amount of turns allowed: "))
    max_time = int(input("Please enter a maximum amount(in seconds) that AI is allowed to take: "))
    alpha_value = str(input("Please enter whether or not you are using Alpha-Beta Pruning (True or False): "))
    game_mode = str(input("Please enter a specified game mode: \n attacker \n defender \n manual \n computer \n"))
    
    parser = argparse.ArgumentParser(
        prog='ai_wargame',
        formatter_class=argparse.ArgumentDefaultsHelpFormatter)
    parser.add_argument('--max_depth', type=int, help='maximum search depth')
    parser.add_argument('--max_time', type=float, help='maximum search time')
    parser.add_argument('--game_type', type=str, default="manual", help='game type: auto|attacker|defender|manual')
    parser.add_argument('--broker', type=str, help='play via a game broker')
    args = parser.parse_args()

    args.game_type = game_mode
    # parse the game type
    if args.game_type == "attacker":
        game_type = GameType.AttackerVsComp 
    elif args.game_type == "defender":
        game_type = GameType.CompVsDefender
    elif args.game_type == "manual":
        game_type = GameType.AttackerVsDefender
    else:
        game_type = GameType.CompVsComp

    # set up game options
    options = Options(game_type=game_type)

    options.max_turns = max_turns
    options.max_time = max_time
    if alpha_value == "False":
        options.alpha_beta = False
    else:
        options.alpha_beta = alpha_value
    # override class defaults via command line options
    if args.max_depth is not None:
        options.max_depth = args.max_depth
    if args.max_time is not None:
        options.max_time = args.max_time
    if args.broker is not None:
        options.broker = args.broker


    # create a new game
    game = Game(options=options)

    #CREATING THE FILE THAT WILL BE WRITTEN TO
    b = options.alpha_beta
    t = options.max_time
    m = options.max_turns
    
    file_name = game.create_file(b,t,m)
    # the main game loop
    while True:
        print()
        print(game)
        game.write_to_file(file_name)

        winner = game.has_winner()
        if winner is not None:
            print(f"{winner.name} wins!")
            break
        if game.options.game_type == GameType.AttackerVsDefender:
            game.human_turn()
        elif game.options.game_type == GameType.AttackerVsComp and game.next_player == Player.Attacker:
            game.human_turn()
        elif game.options.game_type == GameType.CompVsDefender and game.next_player == Player.Defender:
            game.human_turn()
        else:
            player = game.next_player
            move = game.computer_turn()
            if move is not None:
                game.post_move_to_broker(move)
            else:
                print("Computer doesn't know what to do!!!")
                exit(1)

##############################################################################################################

if __name__ == '__main__':
    main()<|MERGE_RESOLUTION|>--- conflicted
+++ resolved
@@ -600,13 +600,8 @@
         if result == Player.Defender:
             return -1, None, 0
         elif result == Player.Attacker:
-<<<<<<< HEAD
-            return 1, None, 0
-        elif result == None:
-=======
             return 1
         elif time_up:
->>>>>>> 87106237
             return self.heuristic_zero()
 
         best_move = None
@@ -643,14 +638,8 @@
         if self.options.alpha_beta:
             (score, move, avg_depth) = self.alpha_beta_pruning(maximize,start_time)
         else:
-<<<<<<< HEAD
-            (score, move, avg_depth) = self.minimax(maximize)
+            (score, move, avg_depth) = self.minimax(maximize,start_time)
         self.time(start_time)
-=======
-            (score, move, avg_depth) = self.minimax(maximize,start_time)
-        elapsed_seconds = (datetime.now() - start_time).second
-        self.stats.total_seconds += elapsed_seconds
->>>>>>> 87106237
         print(f"Heuristic score: {score}")
         print(f"Average recursive depth: {avg_depth:0.1f}")
         print(f"Evals per depth: ",end='')
